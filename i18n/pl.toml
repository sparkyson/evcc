[header]
sessions = "Sesje ładowania"
docs = "Dokumentacja"
blog = "Blog"
github = "GitHub"
login = "Dane logowania pojazdu"
about = "O evcc"
settings = "Ustawienia"

[header.theme]
auto = "Wygląd: system"
light = "Wygląd: światły"
dark = "Wygląd: ciemny"

[footer.version]
<<<<<<< HEAD
availableLong = "dostępna aktualizacja"
modalTitle = "Dostępna aktualizacja"
modalUpdateStarted = "Evcc uruchomi się ponownie po aktualizacji.."
modalInstalledVersion = "Obecnie zainstalowana wersja"
modalNoReleaseNotes = "Brak dostępnych notatek. Więcej informacji o nowej wersji można znaleźć tutaj:"
=======
availableShort = "zainstalować"
availableLong = "nowa wersja dostępna"
modalTitle = "Nowa wersja dostępna"
modalUpdateStarted = "Nowa wersja evcc uruchomi się..."
modalInstalledVersion = "Zainstalowana wersja"
modalNoReleaseNotes = "Brak dostępnych notatek. Więcej informacji o nowej wersji:"
>>>>>>> 804e29f3
modalCancel = "Anuluj"
modalUpdate = "Instaluj"
modalUpdateNow = "Instaluj teraz"
modalDownload = "Pobierz"
modalUpdateStatusStart = "Instalacja rozpoczęta:"

[footer.savings]
tabTitle = "Moje dane"
footerShort = "{percent}% słońce"
footerLong = "{percent}% energii słonecznej"
modalTitle = "Przegląd energii ładowania"
since = "od {since}"
percentTitle = "Energia słoneczna"
percentSelf = "{self} kWh słońce"
percentGrid = "{grid} kWh sieć"
priceTitle = "Cena energii"
priceFeedIn = "{feedInPrice} eksport"
priceGrid = "{gridPrice} sieć"
savingsTitle = "Oszczędności"
savingsComparedToGrid = "w porównaniu z siecią"
savingsTotalEnergy = "{total} kWh naładowanych"

[footer.community]
tabTitle = "Aktualne dane społeczności"
power = "Moc ładowania"
powerSub1 = "{activeClients} z {totalClients} uczestników"
powerSub2 = "ładuje się..."
greenShare = "Energii słonecznej"
greenShareSub1 = "zasilanie jest dostarczone przez"
greenShareSub2 = "słońce i domowe akumulatory energii"
greenEnergy = "Energia słoneczna"
greenEnergySub1 = "naładowany z evcc"
greenEnergySub2 = "od Października 2022"

[footer.telemetry]
optIn = "Chcę udostępnić swoje dane."
optInMoreDetails = "Więcej szczegółów {0}."
optInMoreDetailsLink = "tutaj"
optInSponsorship = "Wymagany sponsoring."

[footer.sponsor]
titleSponsor = "Jesteś sponsorem"
titleNoSponsor = "Wesprzyj nas"
thanks = "Dzięki za wsparcie, {sponsor}! Pomaga nam to w dalszym rozwoju."
confetti = "Gotowy na konfetti?"
supportUs = "Nasza misja: Spraw, aby ładowanie słoneczne stało się standardem. Pomóż nam i wesprzyj evcc finansowo."
sticker = "… lub naklejki evcc?"
confettiPromise = "Będą naklejki i cyfrowe konfetti :)" ;)" ;)"
becomeSponsor = "Zostań sponsorem"

[notifications]
modalTitle = "Powiadomienia"
dismissAll = "Odrzuć wszystkie"

[main]
vehicles = "Garaż"

[main.energyflow]
noEnergy = "Brak danych licznika"
homePower = "Zużycie"
pvProduction = "Produkcja"
loadpoints = "Ładowarka | Ładowarka | {count} Ładowarki"
battery = "Bateria"
batteryCharge = "Ładowanie baterii"
batteryDischarge = "Rozładowanie baterii"
gridImport = "Z sieci"
selfConsumption = "Konsumpcja własna"
pvExport = "Eksport na siec"

[main.mode]
off = "Wyłączony"
minpv = "Min+Słońce"
pv = "Słońce"
now = "Szybko"

[main.loadpoint]
fallbackName = "Ładowarka"
remoteDisabledSoft = "{source}: adaptacyjne ładowanie słonecznie wyłączone"
remoteDisabledHard = "{source}: wyłączone"
power = "Moc"
charged = "Naładowano"
duration = "Czas trwania"
remaining = "Pozostało"

[main.loadpointSettings]
title = "Ustawienia „{0}”"
vehicle = "Pojazd"
currents = "Prąd ładowania"
default = "domyślny"
disclaimerHint = "Uwaga:"
disclaimerText = "Zmiany zostaną zresetowane po restarcie serwera."

[main.loadpointSettings.minSoC]
label = "Minimalne naładowanie %"
description = "Zasięg w sytuacjach awaryjnych. Pojazd jest „szybko” ładowany do {0}% w trybie „Słońce”. Następnie kontynuuje tylko z nadwyżką fotowoltaiczną."

[main.loadpointSettings.phasesConfigured]
label = "Fazy"
phases_0 = "automatyczne przełączanie"
phases_1 = "1 faza"
phases_1_hint = "({min} do {max})"
phases_3 = "3 fazy"
phases_3_hint = "({min} do {max})"

[main.loadpointSettings.maxCurrent]
label = "Maks. prąd"

[main.loadpointSettings.minCurrent]
label = "Min. Prąd"

[main.vehicle]
fallbackName = "Pojazd"
vehicleSoC = "Bateria"
targetSoC = "Ograniczenie"
none = "Brak pojazdu"
unknown = "Pojazd gościa"
changeVehicle = "Zmień pojazd"
detectionActive = "Wykrywanie pojazdu..."

[main.vehicleSoC]
disconnected = "odłączony"
charging = "ładuje się"
ready = "gotowy"
connected = "połączony"
vehicleTarget = "Limit pojazdu: {soc}%"

[main.vehicleStatus]
minCharge = "Minimalne ładowanie do {soc}%."
waitForVehicle = "Gotowe. Czekam na pojazd..."
vehicleTargetReached = "Osiągnięto limit pojazdu {soc}%."
charging = "Ładuje się..."
targetChargePlanned = "Zaplanowane ładowanie zacznie się {time}."
targetChargeWaitForVehicle = "Zaplanowane ładowanie. Czekajem na pojazd..."
targetChargeActive = "Zaplanowane ładowanie aktywno..."
connected = "Połączony."
pvDisable = "Za mało nadwyżki. Pauza po {remaining}..."
pvEnable = "Dostępna nadwyżka. Począwszy po {remaining}..."
scale1p = "Zredukuje do jednej fazy po {remaining}..."
scale3p = "Zwiększie do trzech faz po {remaining}..."
disconnected = "Rozłączony."
unknown = ""

[main.provider]
login = "zaloguj się"
logout = "wyloguj"

[main.targetCharge]
title = "Czas Docelowy"
inactiveLabel = "Czas docelowy"
activeLabel = "{time}"
modalTitle = "Ustaw docelowy czas"
setTargetTime = "brak"
description = "Kiedy pojazd powinien zostać naladowany do {targetSoC}%?"
today = "dzisiaj"
tomorrow = "jutro"
targetIsInThePast = "Wybierz czas w przyszłości."
remove = "Usuń"
activate = "Aktywuj"
experimentalLabel = "Eksperymentalna"
experimentalText = "Ta funkcja działa, ale nie jest jeszcze doskonała. Zgłoś nieoczekiwane zachowanie do naszego"

[main.targetEnergy]
label = "Ograniczenie"
noLimit = "brak"

[startupError]
title = "Błąd uruchamiania"
description = "Sprawdź swój plik konfiguracyjny. Jeśli komunikat o błędzie nie pomoże, zapoznaj się z naszym {0}."
discussions = "Dyskusje GitHub"
hint = "Uwaga: Możliwe też, że masz wadliwe urządzenie (inwerter, licznik, ...). Sprawdź połączenia sieciowe."
configuration = "Konfiguracja"
configFile = "Używany plik konfiguracyjny:"
lineError = "Błąd w {0}."
lineErrorLink = "wiersz {0}"
fixAndRestart = "Proszę rozwiązać problem i zrestartować serwer."
restartButton = "Restartuj"

[sessions]
title = "Sesje ładowania"
downloadCsv = "Pobierz jako CSV"
loadpoint = "Ładowarka"
vehicle = "Pojazd"
energy = "Naładowano"
date = "Okres"

[sessions.csv]
loadpoint = "Ładowarka"
vehicle = "Pojazd"
odometer = "Przebieg (km)"
identifier = "Identyfikator"
chargedenergy = "Energia (kWh)"
meterstart = "Licznik początek (kWh)"
meterstop = "Licznik koniec (kWh)"
created = "Stworzony"
finished = "Zakończony"

[offline]
message = "Brak połączenia z serwerem."
reload = "Przeładować?"


[settings]
title = "Ustawienia"

[settings.theme]
dark = "ciemny"
label = "Wygląd"
auto = "systemu"
light = "jasny"

[settings.language]
auto = "Automatyczny"
label = "Język"

[settings.unit]
label = "Jednostki"
km = "km"
mi = "mile"

[settings.telemetry]
label = "Telemetria"<|MERGE_RESOLUTION|>--- conflicted
+++ resolved
@@ -13,25 +13,11 @@
 dark = "Wygląd: ciemny"
 
 [footer.version]
-<<<<<<< HEAD
-availableLong = "dostępna aktualizacja"
-modalTitle = "Dostępna aktualizacja"
-modalUpdateStarted = "Evcc uruchomi się ponownie po aktualizacji.."
-modalInstalledVersion = "Obecnie zainstalowana wersja"
-modalNoReleaseNotes = "Brak dostępnych notatek. Więcej informacji o nowej wersji można znaleźć tutaj:"
-=======
-availableShort = "zainstalować"
 availableLong = "nowa wersja dostępna"
 modalTitle = "Nowa wersja dostępna"
 modalUpdateStarted = "Nowa wersja evcc uruchomi się..."
 modalInstalledVersion = "Zainstalowana wersja"
 modalNoReleaseNotes = "Brak dostępnych notatek. Więcej informacji o nowej wersji:"
->>>>>>> 804e29f3
-modalCancel = "Anuluj"
-modalUpdate = "Instaluj"
-modalUpdateNow = "Instaluj teraz"
-modalDownload = "Pobierz"
-modalUpdateStatusStart = "Instalacja rozpoczęta:"
 
 [footer.savings]
 tabTitle = "Moje dane"
@@ -74,7 +60,7 @@
 confetti = "Gotowy na konfetti?"
 supportUs = "Nasza misja: Spraw, aby ładowanie słoneczne stało się standardem. Pomóż nam i wesprzyj evcc finansowo."
 sticker = "… lub naklejki evcc?"
-confettiPromise = "Będą naklejki i cyfrowe konfetti :)" ;)" ;)"
+confettiPromise = "Będą naklejki i cyfrowe konfetti"
 becomeSponsor = "Zostań sponsorem"
 
 [notifications]
@@ -112,7 +98,7 @@
 remaining = "Pozostało"
 
 [main.loadpointSettings]
-title = "Ustawienia „{0}”"
+title = "Ustawienia {0}"
 vehicle = "Pojazd"
 currents = "Prąd ładowania"
 default = "domyślny"
@@ -227,7 +213,6 @@
 message = "Brak połączenia z serwerem."
 reload = "Przeładować?"
 
-
 [settings]
 title = "Ustawienia"
 
