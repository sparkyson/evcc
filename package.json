{
  "name": "evcc",
  "description": "",
  "author": "naltatis & andig",
  "scripts": {
<<<<<<< HEAD
    "build": "vite build --mode prod",
    "test": "",
    "lint": "prettier assets --write && eslint assets/**/*.js assets/**/*.vue --fix",
=======
    "build": "vue-cli-service build",
    "test": "vue-cli-service test:unit",
    "lint": "prettier assets './**/*.{yml,yaml}' --write && eslint assets/**/*.js assets/**/*.vue --fix",
>>>>>>> 7f34b8f9
    "build-storybook": "build-storybook",
    "dev": "vite",
    "storybook": "start-storybook -p 6006"
  },
  "main": "index.js",
  "dependencies": {
<<<<<<< HEAD
    "@h2d2/shopicons": "^1.2.0",
    "@vitejs/plugin-vue": "^2.1.0",
    "@vue/compat": "^3.2.29",
    "axios": "^0.26.0",
=======
    "@fortawesome/fontawesome-svg-core": "^6.1.1",
    "@fortawesome/free-regular-svg-icons": "^6.1.1",
    "@fortawesome/free-solid-svg-icons": "^6.1.1",
    "@fortawesome/vue-fontawesome": "^2.0.6",
    "@h2d2/shopicons": "^1.5.2",
    "axios": "^0.26.1",
>>>>>>> 7f34b8f9
    "bootstrap": "^5.1.3",
    "canvas-confetti": "^1.4.0",
    "smoothscroll-polyfill": "^0.4.4",
    "vue": "^3.2.29",
    "vue-hot-reload-api": "^2.3.4",
    "vue-i18n": "^9.1.9",
    "vue-meta": "^3.0.0-alpha.2",
    "vue-router": "^4.0.12"
  },
  "devDependencies": {
<<<<<<< HEAD
    "@babel/core": "^7.17.2",
    "@storybook/addon-actions": "^6.5.0-alpha.38",
    "@storybook/addon-essentials": "^6.5.0-alpha.38",
    "@storybook/addon-links": "^6.5.0-alpha.38",
    "@storybook/vue3": "^6.5.0-alpha.38",
    "@vue/compiler-sfc": "^3.2.30",
=======
    "@storybook/addon-actions": "6.5.0-alpha.9",
    "@storybook/addon-essentials": "6.5.0-alpha.9",
    "@storybook/addon-links": "6.5.0-alpha.9",
    "@storybook/addon-postcss": "2.0.0",
    "@storybook/vue": "6.5.0-alpha.9",
    "@vue/cli-plugin-unit-jest": "^4.5.17",
    "@vue/cli-service": "^4.5.15",
    "@vue/component-compiler-utils": "^3.3.0",
>>>>>>> 7f34b8f9
    "@vue/eslint-config-standard": "^6.1.0",
    "babel-loader": "^8.2.3",
    "eslint": "^7.32.0",
    "eslint-config-prettier": "^8.5.0",
    "eslint-plugin-import": "^2.25.3",
    "eslint-plugin-node": "^11.1.0",
    "eslint-plugin-prettier": "^4.0.0",
    "eslint-plugin-promise": "^5.2.0",
    "eslint-plugin-standard": "^5.0.0",
    "eslint-plugin-storybook": "^0.5.6",
    "eslint-plugin-vue": "^7.20.0",
    "prettier": "^2.5.1",
    "storybook-builder-vite": "^0.1.15",
    "vite": "^2.7.13"
  },
  "engines": {
    "npm": ">=8.0.0",
    "node": ">=16.0.0"
  },
  "license": "MIT",
  "repository": "github:evcc-io/evcc"
}<|MERGE_RESOLUTION|>--- conflicted
+++ resolved
@@ -3,34 +3,19 @@
   "description": "",
   "author": "naltatis & andig",
   "scripts": {
-<<<<<<< HEAD
     "build": "vite build --mode prod",
     "test": "",
-    "lint": "prettier assets --write && eslint assets/**/*.js assets/**/*.vue --fix",
-=======
-    "build": "vue-cli-service build",
-    "test": "vue-cli-service test:unit",
     "lint": "prettier assets './**/*.{yml,yaml}' --write && eslint assets/**/*.js assets/**/*.vue --fix",
->>>>>>> 7f34b8f9
     "build-storybook": "build-storybook",
     "dev": "vite",
     "storybook": "start-storybook -p 6006"
   },
   "main": "index.js",
   "dependencies": {
-<<<<<<< HEAD
     "@h2d2/shopicons": "^1.2.0",
     "@vitejs/plugin-vue": "^2.1.0",
     "@vue/compat": "^3.2.29",
     "axios": "^0.26.0",
-=======
-    "@fortawesome/fontawesome-svg-core": "^6.1.1",
-    "@fortawesome/free-regular-svg-icons": "^6.1.1",
-    "@fortawesome/free-solid-svg-icons": "^6.1.1",
-    "@fortawesome/vue-fontawesome": "^2.0.6",
-    "@h2d2/shopicons": "^1.5.2",
-    "axios": "^0.26.1",
->>>>>>> 7f34b8f9
     "bootstrap": "^5.1.3",
     "canvas-confetti": "^1.4.0",
     "smoothscroll-polyfill": "^0.4.4",
@@ -41,23 +26,12 @@
     "vue-router": "^4.0.12"
   },
   "devDependencies": {
-<<<<<<< HEAD
     "@babel/core": "^7.17.2",
     "@storybook/addon-actions": "^6.5.0-alpha.38",
     "@storybook/addon-essentials": "^6.5.0-alpha.38",
     "@storybook/addon-links": "^6.5.0-alpha.38",
     "@storybook/vue3": "^6.5.0-alpha.38",
     "@vue/compiler-sfc": "^3.2.30",
-=======
-    "@storybook/addon-actions": "6.5.0-alpha.9",
-    "@storybook/addon-essentials": "6.5.0-alpha.9",
-    "@storybook/addon-links": "6.5.0-alpha.9",
-    "@storybook/addon-postcss": "2.0.0",
-    "@storybook/vue": "6.5.0-alpha.9",
-    "@vue/cli-plugin-unit-jest": "^4.5.17",
-    "@vue/cli-service": "^4.5.15",
-    "@vue/component-compiler-utils": "^3.3.0",
->>>>>>> 7f34b8f9
     "@vue/eslint-config-standard": "^6.1.0",
     "babel-loader": "^8.2.3",
     "eslint": "^7.32.0",
