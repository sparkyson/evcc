--- conflicted
+++ resolved
@@ -14,16 +14,12 @@
 
 const app = createApp({
   data() {
-<<<<<<< HEAD
-    return { notifications: [] };
-=======
     return { notifications: [], offline: false };
   },
   watch: {
     offline: function (value) {
       console.log(`we are ${value ? "offline" : "online"}`);
     },
->>>>>>> 76358b3e
   },
   methods: {
     raise: function (msg) {
@@ -63,11 +59,7 @@
     },
   },
   render: function () {
-<<<<<<< HEAD
-    return h(App, { notifications: this.notifications });
-=======
     return h(App, { notifications: this.notifications, offline: this.offline });
->>>>>>> 76358b3e
   },
 });
 
