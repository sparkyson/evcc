<<<<<<< HEAD
import { createRouter, createWebHistory } from "vue-router";

import Main from "./views/Main.vue";
import Config from "./views/Config.vue";

export default createRouter({
  history: createWebHistory(),
  routes: [
    { path: "/", component: Main, props: true },
    { path: "/config", component: Config, props: true },
  ],
=======
import { createRouter, createWebHashHistory } from "vue-router";

import Main from "./views/Main.vue";

export default createRouter({
  history: createWebHashHistory(),
  routes: [{ path: "/", component: Main, props: true }],
>>>>>>> 76358b3e
});<|MERGE_RESOLUTION|>--- conflicted
+++ resolved
@@ -1,22 +1,12 @@
-<<<<<<< HEAD
-import { createRouter, createWebHistory } from "vue-router";
+import { createRouter, createWebHashHistory } from "vue-router";
 
 import Main from "./views/Main.vue";
 import Config from "./views/Config.vue";
 
 export default createRouter({
-  history: createWebHistory(),
+  history: createWebHashHistory(),
   routes: [
     { path: "/", component: Main, props: true },
     { path: "/config", component: Config, props: true },
   ],
-=======
-import { createRouter, createWebHashHistory } from "vue-router";
-
-import Main from "./views/Main.vue";
-
-export default createRouter({
-  history: createWebHashHistory(),
-  routes: [{ path: "/", component: Main, props: true }],
->>>>>>> 76358b3e
 });